﻿<?xml version="1.0" encoding="utf-8"?>
<Project ToolsVersion="14.0" DefaultTargets="Build" xmlns="http://schemas.microsoft.com/developer/msbuild/2003">
  <Import Project="$(MSBuildExtensionsPath)\$(MSBuildToolsVersion)\Microsoft.Common.props" Condition="Exists('$(MSBuildExtensionsPath)\$(MSBuildToolsVersion)\Microsoft.Common.props')" />
  <PropertyGroup>
    <Configuration Condition=" '$(Configuration)' == '' ">Debug</Configuration>
    <Platform Condition=" '$(Platform)' == '' ">AnyCPU</Platform>
    <ProjectGuid>{E9FAABFB-D726-42C1-83C1-CB46A29FEA81}</ProjectGuid>
    <OutputType>Library</OutputType>
    <AppDesignerFolder>Properties</AppDesignerFolder>
    <RootNamespace>Microsoft.Windows.Toolkit.UI.Controls</RootNamespace>
    <AssemblyName>Microsoft.Windows.Toolkit.UI.Controls</AssemblyName>
    <DefaultLanguage>en-US</DefaultLanguage>
    <TargetPlatformIdentifier>UAP</TargetPlatformIdentifier>
    <TargetPlatformVersion>10.0.10586.0</TargetPlatformVersion>
    <TargetPlatformMinVersion>10.0.10240.0</TargetPlatformMinVersion>
    <MinimumVisualStudioVersion>14</MinimumVisualStudioVersion>
    <FileAlignment>512</FileAlignment>
    <ProjectTypeGuids>{A5A43C5B-DE2A-4C0C-9213-0A381AF9435A};{FAE04EC0-301F-11D3-BF4B-00C04F79EFBC}</ProjectTypeGuids>
    <AllowCrossPlatformRetargeting>false</AllowCrossPlatformRetargeting>
  </PropertyGroup>
  <PropertyGroup Condition=" '$(Configuration)|$(Platform)' == 'Debug|AnyCPU' ">
    <PlatformTarget>AnyCPU</PlatformTarget>
    <DebugSymbols>true</DebugSymbols>
    <DebugType>full</DebugType>
    <Optimize>false</Optimize>
    <OutputPath>bin\Debug\</OutputPath>
    <DefineConstants>DEBUG;TRACE;NETFX_CORE;WINDOWS_UWP</DefineConstants>
    <ErrorReport>prompt</ErrorReport>
    <WarningLevel>4</WarningLevel>
    <DocumentationFile>bin\Debug\Microsoft.Windows.Toolkit.UI.Controls.xml</DocumentationFile>
  </PropertyGroup>
  <PropertyGroup Condition=" '$(Configuration)|$(Platform)' == 'Release|AnyCPU' ">
    <PlatformTarget>AnyCPU</PlatformTarget>
    <DebugType>pdbonly</DebugType>
    <Optimize>true</Optimize>
    <OutputPath>bin\Release\</OutputPath>
    <DefineConstants>TRACE;NETFX_CORE;WINDOWS_UWP</DefineConstants>
    <ErrorReport>prompt</ErrorReport>
    <WarningLevel>4</WarningLevel>
  </PropertyGroup>
  <ItemGroup>
    <!-- A reference to the entire .Net Framework and Windows SDK are automatically included -->
    <None Include="project.json" />
  </ItemGroup>
  <ItemGroup>
    <Compile Include="HamburgerMenu\HamburgerMenu.Options.cs" />
    <Compile Include="Extensions\AnimationExtensions.cs" />
    <Compile Include="HamburgerMenu\HamburgerMenu.HamburgerButton.cs" />
    <Compile Include="HamburgerMenu\HamburgerMenu.Properties.cs" />
    <Compile Include="HamburgerMenu\HamburgerMenu.Events.cs" />
    <Compile Include="HamburgerMenu\HamburgerMenu.cs" />
    <Compile Include="Properties\AssemblyInfo.cs" />
<<<<<<< HEAD
    <Compile Include="RangeSelector\RangeChangedEventArgs.cs" />
    <Compile Include="RangeSelector\RangeSelector.cs" />
=======
    <Compile Include="SearchBox\SearchBox.cs" />
    <Compile Include="SearchBox\SearchBox.Properties.cs" />
>>>>>>> 04397169
    <Compile Include="VariableSizedGrid\VariableSizedGrid.Properties.cs" />
    <Compile Include="VariableSizedGrid\VariableSizedGrid.cs" />
    <Compile Include="VariableSizedGrid\VariableSizedGridPanel.cs" />
    <Compile Include="ResponsiveGridView\ResponsiveGridView.Properties.cs" />
    <Compile Include="ResponsiveGridView\ResponsiveGridView.cs" />
  </ItemGroup>
  <ItemGroup>
    <Page Include="HamburgerMenu\HamburgerMenu.xaml">
      <SubType>Designer</SubType>
      <Generator>MSBuild:Compile</Generator>
      <CopyToOutputDirectory>PreserveNewest</CopyToOutputDirectory>
    </Page>
    <Page Include="RangeSelector\RangeSelector.xaml">
      <Generator>MSBuild:Compile</Generator>
      <SubType>Designer</SubType>
    </Page>
    <Page Include="ResponsiveGridView\ResponsiveGridView.xaml">
      <Generator>MSBuild:Compile</Generator>
      <SubType>Designer</SubType>
    </Page>
    <Page Include="VariableSizedGrid\VariableSizedGrid.xaml">
      <Generator>MSBuild:Compile</Generator>
      <SubType>Designer</SubType>
    </Page>
    <Page Include="SearchBox\SearchBox.xaml">
      <SubType>Designer</SubType>
      <Generator>MSBuild:Compile</Generator>
      <CopyToOutputDirectory>PreserveNewest</CopyToOutputDirectory>
    </Page>
    <Page Include="Themes\Generic.xaml">
      <SubType>Designer</SubType>
      <Generator>MSBuild:Compile</Generator>
      <CopyToOutputDirectory>PreserveNewest</CopyToOutputDirectory>
    </Page>
  </ItemGroup>
  <ItemGroup />
  <PropertyGroup Condition=" '$(VisualStudioVersion)' == '' or '$(VisualStudioVersion)' &lt; '14.0' ">
    <VisualStudioVersion>14.0</VisualStudioVersion>
  </PropertyGroup>
  <PropertyGroup>
    <StartupObject />
  </PropertyGroup>
  <Import Project="$(MSBuildExtensionsPath)\Microsoft\WindowsXaml\v$(VisualStudioVersion)\Microsoft.Windows.UI.Xaml.CSharp.targets" />
  <!-- To modify your build process, add your task inside one of the targets below and uncomment it. 
       Other similar extension points exist, see Microsoft.Common.targets.
  <Target Name="BeforeBuild">
  </Target>
  <Target Name="AfterBuild">
  </Target>
  -->
</Project><|MERGE_RESOLUTION|>--- conflicted
+++ resolved
@@ -50,13 +50,10 @@
     <Compile Include="HamburgerMenu\HamburgerMenu.Events.cs" />
     <Compile Include="HamburgerMenu\HamburgerMenu.cs" />
     <Compile Include="Properties\AssemblyInfo.cs" />
-<<<<<<< HEAD
+    <Compile Include="SearchBox\SearchBox.cs" />
+    <Compile Include="SearchBox\SearchBox.Properties.cs" />
     <Compile Include="RangeSelector\RangeChangedEventArgs.cs" />
     <Compile Include="RangeSelector\RangeSelector.cs" />
-=======
-    <Compile Include="SearchBox\SearchBox.cs" />
-    <Compile Include="SearchBox\SearchBox.Properties.cs" />
->>>>>>> 04397169
     <Compile Include="VariableSizedGrid\VariableSizedGrid.Properties.cs" />
     <Compile Include="VariableSizedGrid\VariableSizedGrid.cs" />
     <Compile Include="VariableSizedGrid\VariableSizedGridPanel.cs" />
