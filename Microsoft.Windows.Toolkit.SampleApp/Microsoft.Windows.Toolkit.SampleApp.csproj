﻿<?xml version="1.0" encoding="utf-8"?>
<Project ToolsVersion="14.0" DefaultTargets="Build" xmlns="http://schemas.microsoft.com/developer/msbuild/2003">
  <Import Project="$(MSBuildExtensionsPath)\$(MSBuildToolsVersion)\Microsoft.Common.props" Condition="Exists('$(MSBuildExtensionsPath)\$(MSBuildToolsVersion)\Microsoft.Common.props')" />
  <PropertyGroup>
    <Configuration Condition=" '$(Configuration)' == '' ">Debug</Configuration>
    <Platform Condition=" '$(Platform)' == '' ">x86</Platform>
    <ProjectGuid>{719C43C6-8753-4395-ADAA-2FCC70F76BF3}</ProjectGuid>
    <OutputType>AppContainerExe</OutputType>
    <AppDesignerFolder>Properties</AppDesignerFolder>
    <RootNamespace>Microsoft.Windows.Toolkit.SampleApp</RootNamespace>
    <AssemblyName>Microsoft.Windows.Toolkit.SampleApp</AssemblyName>
    <DefaultLanguage>en-US</DefaultLanguage>
    <TargetPlatformIdentifier>UAP</TargetPlatformIdentifier>
    <TargetPlatformVersion>10.0.14366.0</TargetPlatformVersion>
    <TargetPlatformMinVersion>10.0.10240.0</TargetPlatformMinVersion>
    <MinimumVisualStudioVersion>14</MinimumVisualStudioVersion>
    <FileAlignment>512</FileAlignment>
    <ProjectTypeGuids>{A5A43C5B-DE2A-4C0C-9213-0A381AF9435A};{FAE04EC0-301F-11D3-BF4B-00C04F79EFBC}</ProjectTypeGuids>
    <PackageCertificateKeyFile>Microsoft.Windows.Toolkit.SampleApp_TemporaryKey.pfx</PackageCertificateKeyFile>
  </PropertyGroup>
  <PropertyGroup Condition="'$(Configuration)|$(Platform)' == 'Debug|x86'">
    <DebugSymbols>true</DebugSymbols>
    <OutputPath>bin\x86\Debug\</OutputPath>
    <DefineConstants>DEBUG;TRACE;NETFX_CORE;WINDOWS_UWP</DefineConstants>
    <NoWarn>;2008</NoWarn>
    <DebugType>full</DebugType>
    <PlatformTarget>x86</PlatformTarget>
    <UseVSHostingProcess>false</UseVSHostingProcess>
    <ErrorReport>prompt</ErrorReport>
    <Prefer32Bit>true</Prefer32Bit>
    <DocumentationFile>
    </DocumentationFile>
    <CodeAnalysisRuleSet>Microsoft.Windows.Toolkit.SampleApp.ruleset</CodeAnalysisRuleSet>
  </PropertyGroup>
  <PropertyGroup Condition="'$(Configuration)|$(Platform)' == 'Release|x86'">
    <OutputPath>bin\x86\Release\</OutputPath>
    <DefineConstants>TRACE;NETFX_CORE;WINDOWS_UWP</DefineConstants>
    <Optimize>true</Optimize>
    <NoWarn>;2008</NoWarn>
    <DebugType>pdbonly</DebugType>
    <PlatformTarget>x86</PlatformTarget>
    <UseVSHostingProcess>false</UseVSHostingProcess>
    <ErrorReport>prompt</ErrorReport>
    <Prefer32Bit>true</Prefer32Bit>
    <UseDotNetNativeToolchain>true</UseDotNetNativeToolchain>
    <RunCodeAnalysis>true</RunCodeAnalysis>
    <TreatWarningsAsErrors>true</TreatWarningsAsErrors>
    <DocumentationFile>
    </DocumentationFile>
    <CodeAnalysisRuleSet>Microsoft.Windows.Toolkit.SampleApp.ruleset</CodeAnalysisRuleSet>
  </PropertyGroup>
  <PropertyGroup Condition="'$(Configuration)|$(Platform)' == 'Debug|ARM'">
    <DebugSymbols>true</DebugSymbols>
    <OutputPath>bin\ARM\Debug\</OutputPath>
    <DefineConstants>DEBUG;TRACE;NETFX_CORE;WINDOWS_UWP</DefineConstants>
    <NoWarn>;2008</NoWarn>
    <DebugType>full</DebugType>
    <PlatformTarget>ARM</PlatformTarget>
    <UseVSHostingProcess>false</UseVSHostingProcess>
    <ErrorReport>prompt</ErrorReport>
    <Prefer32Bit>true</Prefer32Bit>
    <CodeAnalysisRuleSet>Microsoft.Windows.Toolkit.SampleApp.ruleset</CodeAnalysisRuleSet>
  </PropertyGroup>
  <PropertyGroup Condition="'$(Configuration)|$(Platform)' == 'Release|ARM'">
    <OutputPath>bin\ARM\Release\</OutputPath>
    <DefineConstants>TRACE;NETFX_CORE;WINDOWS_UWP</DefineConstants>
    <Optimize>true</Optimize>
    <NoWarn>;2008</NoWarn>
    <DebugType>pdbonly</DebugType>
    <PlatformTarget>ARM</PlatformTarget>
    <UseVSHostingProcess>false</UseVSHostingProcess>
    <ErrorReport>prompt</ErrorReport>
    <Prefer32Bit>true</Prefer32Bit>
    <UseDotNetNativeToolchain>true</UseDotNetNativeToolchain>
    <RunCodeAnalysis>true</RunCodeAnalysis>
    <TreatWarningsAsErrors>true</TreatWarningsAsErrors>
    <DocumentationFile>
    </DocumentationFile>
    <CodeAnalysisRuleSet>Microsoft.Windows.Toolkit.SampleApp.ruleset</CodeAnalysisRuleSet>
  </PropertyGroup>
  <PropertyGroup Condition="'$(Configuration)|$(Platform)' == 'Debug|x64'">
    <DebugSymbols>true</DebugSymbols>
    <OutputPath>bin\x64\Debug\</OutputPath>
    <DefineConstants>DEBUG;TRACE;NETFX_CORE;WINDOWS_UWP</DefineConstants>
    <NoWarn>;2008</NoWarn>
    <DebugType>full</DebugType>
    <PlatformTarget>x64</PlatformTarget>
    <UseVSHostingProcess>false</UseVSHostingProcess>
    <ErrorReport>prompt</ErrorReport>
    <Prefer32Bit>true</Prefer32Bit>
    <CodeAnalysisRuleSet>Microsoft.Windows.Toolkit.SampleApp.ruleset</CodeAnalysisRuleSet>
  </PropertyGroup>
  <PropertyGroup Condition="'$(Configuration)|$(Platform)' == 'Release|x64'">
    <OutputPath>bin\x64\Release\</OutputPath>
    <DefineConstants>TRACE;NETFX_CORE;WINDOWS_UWP</DefineConstants>
    <Optimize>true</Optimize>
    <NoWarn>;2008</NoWarn>
    <DebugType>pdbonly</DebugType>
    <PlatformTarget>x64</PlatformTarget>
    <UseVSHostingProcess>false</UseVSHostingProcess>
    <ErrorReport>prompt</ErrorReport>
    <Prefer32Bit>true</Prefer32Bit>
    <UseDotNetNativeToolchain>true</UseDotNetNativeToolchain>
    <RunCodeAnalysis>true</RunCodeAnalysis>
    <TreatWarningsAsErrors>true</TreatWarningsAsErrors>
    <DocumentationFile>
    </DocumentationFile>
    <CodeAnalysisRuleSet>Microsoft.Windows.Toolkit.SampleApp.ruleset</CodeAnalysisRuleSet>
  </PropertyGroup>
  <ItemGroup>
    <!-- A reference to the entire .Net Framework and Windows SDK are automatically included -->
<<<<<<< HEAD
    <Content Include="Assets\NotificationAssets\Cloudy-Square.png" />
    <Content Include="Assets\NotificationAssets\Cloudy.png" />
    <Content Include="Assets\NotificationAssets\Drizzle-Square.png" />
    <Content Include="Assets\NotificationAssets\Drizzle.png" />
    <Content Include="Assets\NotificationAssets\Haze-Square.png" />
    <Content Include="Assets\NotificationAssets\Haze.png" />
    <Content Include="Assets\NotificationAssets\Mostly Cloudy-Background.jpg" />
    <Content Include="Assets\NotificationAssets\Mostly Cloudy-Square.png" />
    <Content Include="Assets\NotificationAssets\Mostly Cloudy.png" />
    <Content Include="Assets\NotificationAssets\Slight Drizzle-Square.png" />
    <Content Include="Assets\NotificationAssets\Slight Drizzle.png" />
    <Content Include="Assets\NotificationAssets\Snow-Square.png" />
    <Content Include="Assets\NotificationAssets\Snow.png" />
    <Content Include="Assets\NotificationAssets\Sunny-Square.png" />
    <Content Include="Assets\NotificationAssets\Sunny.png" />
    <Content Include="Assets\NotificationAssets\Thunderstorms-Square.png" />
    <Content Include="Assets\NotificationAssets\Thunderstorms.png" />
=======
    <Content Include="Assets\BadgeLogo.scale-100.png" />
    <Content Include="Assets\BadgeLogo.scale-125.png" />
    <Content Include="Assets\BadgeLogo.scale-150.png" />
    <Content Include="Assets\BadgeLogo.scale-200.png" />
    <Content Include="Assets\BadgeLogo.scale-400.png" />
>>>>>>> 0e3cac69
    <Content Include="Assets\Photos\BigFourSummerHeat.png" />
    <Content Include="Assets\Photos\BisonBadlandsChillin.png" />
    <Content Include="Assets\Photos\ColumbiaRiverGorge.png" />
    <Content Include="Assets\Photos\GiantSlabInOregon.png" />
    <Content Include="Assets\Photos\GrandTetons.png" />
    <Content Include="Assets\Photos\ImageExPlaceholder.jpg" />
    <Content Include="Assets\Photos\LakeAnnMushroom.png" />
    <Content Include="Assets\Photos\LunchBreak.png" />
    <Content Include="Assets\Photos\MilkyWayStHelensHikePurple.png" />
    <Content Include="Assets\Photos\MitchellButtes.png" />
    <Content Include="Assets\Photos\MultnomahFalls.png" />
    <Content Include="Assets\Photos\NorthernCascadesReflection.png" />
    <Content Include="Assets\Photos\NovemberHikeWaterfall.png" />
    <Content Include="Assets\Photos\OregonWineryNamaste.png" />
    <Content Include="Assets\Photos\Owl.png" />
    <Content Include="Assets\Photos\PaintedHillsPathway.png" />
    <Content Include="Assets\Photos\RunningDogPacificCity.png" />
    <Content Include="Assets\Photos\ShootingOnAutoOnTheDrone.png" />
    <Content Include="Assets\Photos\SmithnRockDownTheRiverView.png" />
    <Content Include="Assets\Photos\SnowyInterbayt.png" />
    <Content Include="Assets\Photos\SpeedTripleAtristsPoint.png" />
    <Content Include="Assets\Photos\Van.png" />
    <Content Include="Assets\Photos\WestSeattleView.png" />
    <Content Include="Assets\SplashScreen.scale-100.png" />
    <Content Include="Assets\SplashScreen.scale-125.png" />
    <Content Include="Assets\SplashScreen.scale-150.png" />
    <Content Include="Assets\SplashScreen.scale-400.png" />
    <Content Include="Assets\Square150x150Logo.scale-100.png" />
    <Content Include="Assets\Square150x150Logo.scale-125.png" />
    <Content Include="Assets\Square150x150Logo.scale-150.png" />
    <Content Include="Assets\Square150x150Logo.scale-400.png" />
    <Content Include="Assets\Square310x310Logo.scale-100.png" />
    <Content Include="Assets\Square310x310Logo.scale-125.png" />
    <Content Include="Assets\Square310x310Logo.scale-150.png" />
    <Content Include="Assets\Square310x310Logo.scale-200.png" />
    <Content Include="Assets\Square310x310Logo.scale-400.png" />
    <Content Include="Assets\Square44x44Logo.scale-100.png" />
    <Content Include="Assets\Square44x44Logo.scale-125.png" />
    <Content Include="Assets\Square44x44Logo.scale-150.png" />
    <Content Include="Assets\Square44x44Logo.scale-400.png" />
    <Content Include="Assets\Square44x44Logo.targetsize-16.png" />
    <Content Include="Assets\Square44x44Logo.targetsize-16_altform-unplated.png" />
    <Content Include="Assets\Square44x44Logo.targetsize-24.png" />
    <Content Include="Assets\Square44x44Logo.targetsize-256.png" />
    <Content Include="Assets\Square44x44Logo.targetsize-256_altform-unplated.png" />
    <Content Include="Assets\Square44x44Logo.targetsize-48.png" />
    <Content Include="Assets\Square44x44Logo.targetsize-48_altform-unplated.png" />
    <Content Include="Assets\Square71x71Logo.scale-100.png" />
    <Content Include="Assets\Square71x71Logo.scale-125.png" />
    <Content Include="Assets\Square71x71Logo.scale-150.png" />
    <Content Include="Assets\Square71x71Logo.scale-200.png" />
    <Content Include="Assets\Square71x71Logo.scale-400.png" />
    <Content Include="Assets\StoreLogo.scale-125.png" />
    <Content Include="Assets\StoreLogo.scale-150.png" />
    <Content Include="Assets\StoreLogo.scale-200.png" />
    <Content Include="Assets\StoreLogo.scale-400.png" />
    <Content Include="Assets\Wide310x150Logo.scale-100.png" />
    <Content Include="Assets\Wide310x150Logo.scale-125.png" />
    <Content Include="Assets\Wide310x150Logo.scale-150.png" />
    <Content Include="Assets\Wide310x150Logo.scale-400.png" />
    <Content Include="Icons\Behaviors.png" />
    <Content Include="Assets\Win-App-Toolkit-logo-ccc.png" />
    <Content Include="Assets\Win-App-Toolkit-logo-emboss.png" />
    <Content Include="Assets\Win-App-Toolkit-logo.png" />
    <Content Include="Icons\About.png" />
    <Content Include="Icons\Foundation.png" />
    <Content Include="Icons\Layouts.png" />
    <Content Include="Icons\Notifications.png" />
    <Content Include="Icons\Services.png" />
    <Content Include="SamplePages\Bing Service\BingCode.bind" />
    <Content Include="SamplePages\Bing Service\icon.png" />
    <Content Include="SamplePages\Carousel\icon.jpg" />
    <Content Include="SamplePages\Carousel\CarouselCode.bind" />
    <Content Include="SamplePages\Twitter Service\TwitterCode.bind" />
    <Content Include="SamplePages\Twitter Service\icon.png" />
    <Content Include="SamplePages\Facebook Service\FacebookCode.bind" />
    <Content Include="SamplePages\Facebook Service\icon.png" />
    <Content Include="SamplePages\HamburgerMenu\HamburgerMenuCode.bind" />
    <Content Include="SamplePages\HamburgerMenu\icon.jpg" />
    <Content Include="SamplePages\HeaderedTextBlock\HeaderedTextBlockCode.bind" />
    <Content Include="SamplePages\ImageEx\icon.jpg" />
<<<<<<< HEAD
    <Content Include="SamplePages\ImageEx\ImageExCode.txt" />
    <Content Include="SamplePages\WeatherLiveTileAndToast\WeatherLiveTileAndToastCode.txt" />
=======
    <Content Include="SamplePages\ImageEx\ImageExCode.bind" />
>>>>>>> 0e3cac69
    <Content Include="SamplePages\OffsetBehavior\offsetBehavior.gif" />
    <Content Include="SamplePages\OffsetBehavior\OffsetBehaviorCode.bind" />
    <Content Include="SamplePages\OpacityBehavior\opacityBehavior.gif" />
    <Content Include="SamplePages\OpacityBehavior\OpacityBehaviorCode.bind" />
    <Content Include="SamplePages\PullToRefreshListView\icon.PNG" />
    <Content Include="SamplePages\PullToRefreshListView\PullToRefreshListViewCode.bind" />
    <Content Include="SamplePages\RadialGauge\icon.jpg" />
    <Content Include="SamplePages\RadialGauge\RadialGaugeCode.bind" />
    <Content Include="SamplePages\RangeSelector\icon.jpg" />
    <Content Include="SamplePages\ResponsiveGridView\icon.jpg" />
    <Content Include="SamplePages\RotationBehavior\rotationBehavior.gif" />
    <Content Include="SamplePages\RotationBehavior\RotationBehaviorCode.bind" />
    <Content Include="SamplePages\ScaleBehavior\scaleBehavior.gif" />
    <Content Include="SamplePages\ScaleBehavior\ScaleBehaviorCode.bind" />
    <Content Include="SamplePages\SlidableListItem\icon.png" />
    <Content Include="SamplePages\SlidableListItem\SlidableListItemCode.bind" />
    <Content Include="SamplePages\VariableSizedGridView\icon.jpg" />
    <Content Include="SamplePages\VariableSizedGridView\VariableSizedGridViewCode.bind" />
    <Content Include="Assets\Photos\Photos.json" />
    <Content Include="Assets\Photos\OnlinePhotos.json" />
    <None Include="Microsoft.Windows.Toolkit.SampleApp.ruleset" />
    <None Include="project.json" />
    <Content Include="Assets\Html\CSharp.html" />
    <Content Include="Assets\Html\Json.html" />
    <Content Include="Assets\Html\Xaml.html" />
    <Content Include="Assets\Html\Xml.html" />
    <Content Include="Assets\Prettify\prettify.css" />
    <Content Include="Assets\Prettify\prettify.js" />
    <Content Include="Assets\Prettify\run_prettify.js" />
    <Content Include="SamplePages\RangeSelector\RangeSelectorCode.bind" />
    <Content Include="SamplePages\ResponsiveGridView\ResponsiveGridViewCode.bind" />
    <Content Include="SamplePages\samples.json" />
    <None Include="readme.md" />
  </ItemGroup>
  <ItemGroup>
    <Compile Include="App.xaml.cs">
      <DependentUpon>App.xaml</DependentUpon>
    </Compile>
    <Compile Include="Common\DelegateCommand{T}.cs" />
    <Compile Include="Common\SolidColorBrushConverter.cs" />
    <Compile Include="Common\DelegateCommand.cs" />
    <Compile Include="Controls\CodeRenderer\CodeRenderer.Properties.cs" />
    <Compile Include="Controls\CodeRenderer\CodeRenderer.cs" />
    <Compile Include="Controls\PropertyControl.xaml.cs">
      <DependentUpon>PropertyControl.xaml</DependentUpon>
    </Compile>
    <Compile Include="Data\PhotoDataItem.cs" />
    <Compile Include="Data\PhotosDataSource.cs" />
    <Compile Include="Models\Item.cs" />
    <Compile Include="Models\PropertyDescriptor\SliderPropertyOptions.cs" />
    <Compile Include="Models\PropertyDescriptor\ValueHolder.cs" />
    <Compile Include="Models\PropertyDescriptor\PropertyOptions.cs" />
    <Compile Include="Models\PropertyDescriptor\PropertyKind.cs" />
    <Compile Include="Models\PropertyDescriptor\PropertyDescriptor.cs" />
    <Compile Include="Common\BindableBase.cs" />
    <Compile Include="SamplePages\Bing Service\BingPage.xaml.cs">
      <DependentUpon>BingPage.xaml</DependentUpon>
    </Compile>
    <Compile Include="SamplePages\Carousel\CarouselPage.xaml.cs">
      <DependentUpon>CarouselPage.xaml</DependentUpon>
    </Compile>
    <Compile Include="SamplePages\Twitter Service\TwitterPage.xaml.cs">
      <DependentUpon>TwitterPage.xaml</DependentUpon>
    </Compile>
    <Compile Include="SamplePages\OffsetBehavior\OffsetBehaviorPage.xaml.cs">
      <DependentUpon>OffsetBehaviorPage.xaml</DependentUpon>
    </Compile>
    <Compile Include="SamplePages\OpacityBehavior\OpacityBehaviorPage.xaml.cs">
      <DependentUpon>OpacityBehaviorPage.xaml</DependentUpon>
    </Compile>
    <Compile Include="SamplePages\Facebook Service\FacebookPage.xaml.cs">
      <DependentUpon>FacebookPage.xaml</DependentUpon>
    </Compile>
    <Compile Include="SamplePages\HamburgerMenu\HamburgerMenuPage.xaml.cs">
      <DependentUpon>HamburgerMenuPage.xaml</DependentUpon>
    </Compile>
    <Compile Include="SamplePages\HamburgerMenu\OptionMenuItem.cs" />
    <Compile Include="SamplePages\HeaderedTextBlock\HeaderedTextBlockPage.xaml.cs">
      <DependentUpon>HeaderedTextBlockPage.xaml</DependentUpon>
    </Compile>
    <Compile Include="SamplePages\ImageEx\ImageExPage.xaml.cs">
      <DependentUpon>ImageExPage.xaml</DependentUpon>
    </Compile>
    <Compile Include="SamplePages\WeatherLiveTileAndToast\WeatherLiveTileAndToastPage.xaml.cs">
      <DependentUpon>WeatherLiveTileAndToastPage.xaml</DependentUpon>
    </Compile>
    <Compile Include="SamplePages\PullToRefreshListView\PullToRefreshListViewPage.xaml.cs">
      <DependentUpon>PullToRefreshListViewPage.xaml</DependentUpon>
    </Compile>
    <Compile Include="SamplePages\RotationBehavior\RotationBehaviorPage.xaml.cs">
      <DependentUpon>RotationBehaviorPage.xaml</DependentUpon>
    </Compile>
    <Compile Include="SamplePages\ScaleBehavior\ScaleBehaviorPage.xaml.cs">
      <DependentUpon>ScaleBehaviorPage.xaml</DependentUpon>
    </Compile>
    <Compile Include="SamplePages\SlidableListItem\SlidableListItemPage.xaml.cs">
      <DependentUpon>SlidableListItemPage.xaml</DependentUpon>
    </Compile>
    <Compile Include="SamplePages\RadialGauge\RadialGaugePage.xaml.cs" />
    <Compile Include="SamplePages\VariableSizedGridView\VariableSizedGridViewPage.xaml.cs">
      <DependentUpon>VariableSizedGridViewPage.xaml</DependentUpon>
    </Compile>
    <Compile Include="SamplePages\RangeSelector\RangeSelectorPage.xaml.cs">
      <DependentUpon>RangeSelectorPage.xaml</DependentUpon>
    </Compile>
    <Compile Include="Shell.xaml.cs">
      <DependentUpon>Shell.xaml</DependentUpon>
    </Compile>
    <Compile Include="Models\Option.cs" />
    <Compile Include="Models\SampleCategory.cs" />
    <Compile Include="Models\Sample.cs" />
    <Compile Include="Models\Samples.cs" />
    <Compile Include="Pages\About.xaml.cs">
      <DependentUpon>About.xaml</DependentUpon>
    </Compile>
    <Compile Include="SamplePages\ResponsiveGridView\ResponsiveGridViewPage.xaml.cs">
      <DependentUpon>ResponsiveGridViewPage.xaml</DependentUpon>
    </Compile>
    <Compile Include="Pages\SamplePicker.xaml.cs">
      <DependentUpon>SamplePicker.xaml</DependentUpon>
    </Compile>
    <Compile Include="Properties\AssemblyInfo.cs" />
  </ItemGroup>
  <ItemGroup>
    <AppxManifest Include="Package.appxmanifest">
      <SubType>Designer</SubType>
    </AppxManifest>
    <None Include="Microsoft.Windows.Toolkit.SampleApp_TemporaryKey.pfx" />
  </ItemGroup>
  <ItemGroup>
    <Content Include="Properties\Default.rd.xml" />
    <Content Include="Assets\LockScreenLogo.scale-200.png" />
    <Content Include="Assets\SplashScreen.scale-200.png" />
    <Content Include="Assets\Square150x150Logo.scale-200.png" />
    <Content Include="Assets\Square44x44Logo.scale-200.png" />
    <Content Include="Assets\Square44x44Logo.targetsize-24_altform-unplated.png" />
    <Content Include="Assets\StoreLogo.scale-100.png" />
    <Content Include="Assets\Wide310x150Logo.scale-200.png" />
  </ItemGroup>
  <ItemGroup>
    <ApplicationDefinition Include="App.xaml">
      <Generator>MSBuild:Compile</Generator>
      <SubType>Designer</SubType>
    </ApplicationDefinition>
    <Page Include="Controls\PropertyControl.xaml">
      <SubType>Designer</SubType>
      <Generator>MSBuild:Compile</Generator>
    </Page>
    <Page Include="SamplePages\Bing Service\BingPage.xaml">
      <Generator>MSBuild:Compile</Generator>
      <SubType>Designer</SubType>
    </Page>
    <Page Include="SamplePages\Carousel\CarouselPage.xaml">
      <Generator>MSBuild:Compile</Generator>
      <SubType>Designer</SubType>
    </Page>
    <Page Include="SamplePages\OffsetBehavior\OffsetBehaviorPage.xaml">
      <SubType>Designer</SubType>
      <Generator>MSBuild:Compile</Generator>
    </Page>
    <Page Include="SamplePages\OpacityBehavior\OpacityBehaviorPage.xaml">
      <SubType>Designer</SubType>
      <Generator>MSBuild:Compile</Generator>
    </Page>
    <Page Include="SamplePages\Twitter Service\TwitterPage.xaml">
      <Generator>MSBuild:Compile</Generator>
      <SubType>Designer</SubType>
    </Page>
    <Page Include="SamplePages\Facebook Service\FacebookPage.xaml">
      <Generator>MSBuild:Compile</Generator>
      <SubType>Designer</SubType>
    </Page>
    <Page Include="SamplePages\HamburgerMenu\HamburgerMenuPage.xaml">
      <Generator>MSBuild:Compile</Generator>
      <SubType>Designer</SubType>
    </Page>
    <Page Include="SamplePages\HeaderedTextBlock\HeaderedTextBlockPage.xaml">
      <SubType>Designer</SubType>
      <Generator>MSBuild:Compile</Generator>
    </Page>
    <Page Include="SamplePages\ImageEx\ImageExPage.xaml">
      <Generator>MSBuild:Compile</Generator>
      <SubType>Designer</SubType>
    </Page>
    <Page Include="SamplePages\WeatherLiveTileAndToast\WeatherLiveTileAndToastPage.xaml">
      <SubType>Designer</SubType>
      <Generator>MSBuild:Compile</Generator>
    </Page>
    <Page Include="SamplePages\PullToRefreshListView\PullToRefreshListViewPage.xaml">
      <SubType>Designer</SubType>
      <Generator>MSBuild:Compile</Generator>
    </Page>
    <Page Include="SamplePages\RadialGauge\RadialGaugePage.xaml">
      <Generator>MSBuild:Compile</Generator>
      <SubType>Designer</SubType>
    </Page>
    <Page Include="SamplePages\RangeSelector\RangeSelectorPage.xaml">
      <Generator>MSBuild:Compile</Generator>
      <SubType>Designer</SubType>
    </Page>
    <Page Include="SamplePages\RotationBehavior\RotationBehaviorPage.xaml">
      <SubType>Designer</SubType>
      <Generator>MSBuild:Compile</Generator>
    </Page>
    <Page Include="SamplePages\ScaleBehavior\ScaleBehaviorPage.xaml">
      <SubType>Designer</SubType>
      <Generator>MSBuild:Compile</Generator>
    </Page>
    <Page Include="SamplePages\SlidableListItem\SlidableListItemPage.xaml">
      <SubType>Designer</SubType>
      <Generator>MSBuild:Compile</Generator>
    </Page>
    <Page Include="SamplePages\VariableSizedGridView\VariableSizedGridViewPage.xaml">
      <Generator>MSBuild:Compile</Generator>
      <SubType>Designer</SubType>
    </Page>
    <Page Include="Shell.xaml">
      <Generator>MSBuild:Compile</Generator>
      <SubType>Designer</SubType>
    </Page>
    <Page Include="Pages\About.xaml">
      <SubType>Designer</SubType>
      <Generator>MSBuild:Compile</Generator>
    </Page>
    <Page Include="SamplePages\ResponsiveGridView\ResponsiveGridViewPage.xaml">
      <SubType>Designer</SubType>
      <Generator>MSBuild:Compile</Generator>
    </Page>
    <Page Include="Pages\SamplePicker.xaml">
      <SubType>Designer</SubType>
      <Generator>MSBuild:Compile</Generator>
    </Page>
  </ItemGroup>
  <ItemGroup>
    <ProjectReference Include="..\Microsoft.Windows.Toolkit.Notifications.UWP\Microsoft.Windows.Toolkit.Notifications.UWP.csproj">
      <Project>{fb381278-f4ad-4703-a12a-c43ee0b231bd}</Project>
      <Name>Microsoft.Windows.Toolkit.Notifications.UWP</Name>
    </ProjectReference>
    <ProjectReference Include="..\Microsoft.Windows.Toolkit.Services\Microsoft.Windows.Toolkit.Services.csproj">
      <Project>{7189a42d-6f1a-4fa3-8e00-e2c14fdf167a}</Project>
      <Name>Microsoft.Windows.Toolkit.Services</Name>
    </ProjectReference>
    <ProjectReference Include="..\Microsoft.Windows.Toolkit.UI.Animations\Microsoft.Windows.Toolkit.UI.Animations.csproj">
      <Project>{b24a296c-b3eb-4e06-a64e-74ac2d1acc91}</Project>
      <Name>Microsoft.Windows.Toolkit.UI.Animations</Name>
    </ProjectReference>
    <ProjectReference Include="..\Microsoft.Windows.Toolkit.UI.Controls\Microsoft.Windows.Toolkit.UI.Controls.csproj">
      <Project>{e9faabfb-d726-42c1-83c1-cb46a29fea81}</Project>
      <Name>Microsoft.Windows.Toolkit.UI.Controls</Name>
    </ProjectReference>
    <ProjectReference Include="..\Microsoft.Windows.Toolkit.UI\Microsoft.Windows.Toolkit.UI.csproj">
      <Project>{3dd8aa7c-3569-4e51-992f-0c2257e8878e}</Project>
      <Name>Microsoft.Windows.Toolkit.UI</Name>
    </ProjectReference>
    <ProjectReference Include="..\Microsoft.Windows.Toolkit\Microsoft.Windows.Toolkit.csproj">
      <Project>{805F80DF-75C6-4C2F-8FD9-B47F6D0DF5A3}</Project>
      <Name>Microsoft.Windows.Toolkit</Name>
    </ProjectReference>
  </ItemGroup>
  <ItemGroup />
  <PropertyGroup Condition=" '$(VisualStudioVersion)' == '' or '$(VisualStudioVersion)' &lt; '14.0' ">
    <VisualStudioVersion>14.0</VisualStudioVersion>
  </PropertyGroup>
  <PropertyGroup Condition="'$(Configuration)|$(Platform)' == 'Debug %28Version 1511%29|x86'">
    <DebugSymbols>true</DebugSymbols>
    <OutputPath>bin\x86\Debug %28Version 1511%29\</OutputPath>
    <DefineConstants>DEBUG;TRACE;NETFX_CORE;WINDOWS_UWP;CODE_ANALYSIS</DefineConstants>
    <NoWarn>;2008</NoWarn>
    <NoStdLib>true</NoStdLib>
    <DebugType>full</DebugType>
    <PlatformTarget>x86</PlatformTarget>
    <UseVSHostingProcess>false</UseVSHostingProcess>
    <ErrorReport>prompt</ErrorReport>
    <CodeAnalysisRuleSet>Microsoft.Windows.Toolkit.SampleApp.ruleset</CodeAnalysisRuleSet>
    <Prefer32Bit>true</Prefer32Bit>
  </PropertyGroup>
  <PropertyGroup Condition="'$(Configuration)|$(Platform)' == 'Debug %28Version 1511%29|ARM'">
    <DebugSymbols>true</DebugSymbols>
    <OutputPath>bin\ARM\Debug %28Version 1511%29\</OutputPath>
    <DefineConstants>DEBUG;TRACE;NETFX_CORE;WINDOWS_UWP;CODE_ANALYSIS</DefineConstants>
    <NoWarn>;2008</NoWarn>
    <NoStdLib>true</NoStdLib>
    <DebugType>full</DebugType>
    <PlatformTarget>ARM</PlatformTarget>
    <UseVSHostingProcess>false</UseVSHostingProcess>
    <ErrorReport>prompt</ErrorReport>
    <CodeAnalysisRuleSet>Microsoft.Windows.Toolkit.SampleApp.ruleset</CodeAnalysisRuleSet>
    <Prefer32Bit>true</Prefer32Bit>
  </PropertyGroup>
  <PropertyGroup Condition="'$(Configuration)|$(Platform)' == 'Debug %28Version 1511%29|x64'">
    <DebugSymbols>true</DebugSymbols>
    <OutputPath>bin\x64\Debug %28Version 1511%29\</OutputPath>
    <DefineConstants>DEBUG;TRACE;NETFX_CORE;WINDOWS_UWP;CODE_ANALYSIS</DefineConstants>
    <NoWarn>;2008</NoWarn>
    <NoStdLib>true</NoStdLib>
    <DebugType>full</DebugType>
    <PlatformTarget>x64</PlatformTarget>
    <UseVSHostingProcess>false</UseVSHostingProcess>
    <ErrorReport>prompt</ErrorReport>
    <CodeAnalysisRuleSet>Microsoft.Windows.Toolkit.SampleApp.ruleset</CodeAnalysisRuleSet>
    <Prefer32Bit>true</Prefer32Bit>
  </PropertyGroup>
  <PropertyGroup Condition="'$(Configuration)|$(Platform)' == 'Debug %28Anniversary Update%29|x86'">
    <DebugSymbols>true</DebugSymbols>
    <OutputPath>bin\x86\Debug %28Anniversary Update%29\</OutputPath>
    <DefineConstants>DEBUG;TRACE;NETFX_CORE;WINDOWS_UWP;CODE_ANALYSIS</DefineConstants>
    <NoWarn>;2008</NoWarn>
    <NoStdLib>true</NoStdLib>
    <DebugType>full</DebugType>
    <PlatformTarget>x86</PlatformTarget>
    <UseVSHostingProcess>false</UseVSHostingProcess>
    <ErrorReport>prompt</ErrorReport>
    <CodeAnalysisRuleSet>Microsoft.Windows.Toolkit.SampleApp.ruleset</CodeAnalysisRuleSet>
    <Prefer32Bit>true</Prefer32Bit>
  </PropertyGroup>
  <PropertyGroup Condition="'$(Configuration)|$(Platform)' == 'Debug %28Anniversary Update%29|ARM'">
    <DebugSymbols>true</DebugSymbols>
    <OutputPath>bin\ARM\Debug %28Anniversary Update%29\</OutputPath>
    <DefineConstants>DEBUG;TRACE;NETFX_CORE;WINDOWS_UWP;CODE_ANALYSIS</DefineConstants>
    <NoWarn>;2008</NoWarn>
    <NoStdLib>true</NoStdLib>
    <DebugType>full</DebugType>
    <PlatformTarget>ARM</PlatformTarget>
    <UseVSHostingProcess>false</UseVSHostingProcess>
    <ErrorReport>prompt</ErrorReport>
    <CodeAnalysisRuleSet>Microsoft.Windows.Toolkit.SampleApp.ruleset</CodeAnalysisRuleSet>
    <Prefer32Bit>true</Prefer32Bit>
  </PropertyGroup>
  <PropertyGroup Condition="'$(Configuration)|$(Platform)' == 'Debug %28Anniversary Update%29|x64'">
    <DebugSymbols>true</DebugSymbols>
    <OutputPath>bin\x64\Debug %28Anniversary Update%29\</OutputPath>
    <DefineConstants>DEBUG;TRACE;NETFX_CORE;WINDOWS_UWP;CODE_ANALYSIS</DefineConstants>
    <NoWarn>;2008</NoWarn>
    <NoStdLib>true</NoStdLib>
    <DebugType>full</DebugType>
    <PlatformTarget>x64</PlatformTarget>
    <UseVSHostingProcess>false</UseVSHostingProcess>
    <ErrorReport>prompt</ErrorReport>
    <CodeAnalysisRuleSet>Microsoft.Windows.Toolkit.SampleApp.ruleset</CodeAnalysisRuleSet>
    <Prefer32Bit>true</Prefer32Bit>
  </PropertyGroup>
  <PropertyGroup Condition="'$(Configuration)|$(Platform)' == 'Release %28Version 1511%29|x86'">
    <OutputPath>bin\x86\Release %28Version 1511%29\</OutputPath>
    <DefineConstants>CODE_ANALYSIS;TRACE;NETFX_CORE;WINDOWS_UWP;CODE_ANALYSIS</DefineConstants>
    <Optimize>true</Optimize>
    <TreatWarningsAsErrors>true</TreatWarningsAsErrors>
    <NoWarn>;2008</NoWarn>
    <NoStdLib>true</NoStdLib>
    <DebugType>pdbonly</DebugType>
    <PlatformTarget>x86</PlatformTarget>
    <RunCodeAnalysis>true</RunCodeAnalysis>
    <UseVSHostingProcess>false</UseVSHostingProcess>
    <ErrorReport>prompt</ErrorReport>
    <CodeAnalysisRuleSet>Microsoft.Windows.Toolkit.SampleApp.ruleset</CodeAnalysisRuleSet>
    <Prefer32Bit>true</Prefer32Bit>
  </PropertyGroup>
  <PropertyGroup Condition="'$(Configuration)|$(Platform)' == 'Release %28Version 1511%29|ARM'">
    <OutputPath>bin\ARM\Release %28Version 1511%29\</OutputPath>
    <DefineConstants>CODE_ANALYSIS;TRACE;NETFX_CORE;WINDOWS_UWP;CODE_ANALYSIS</DefineConstants>
    <Optimize>true</Optimize>
    <TreatWarningsAsErrors>true</TreatWarningsAsErrors>
    <NoWarn>;2008</NoWarn>
    <NoStdLib>true</NoStdLib>
    <DebugType>pdbonly</DebugType>
    <PlatformTarget>ARM</PlatformTarget>
    <RunCodeAnalysis>true</RunCodeAnalysis>
    <UseVSHostingProcess>false</UseVSHostingProcess>
    <ErrorReport>prompt</ErrorReport>
    <CodeAnalysisRuleSet>Microsoft.Windows.Toolkit.SampleApp.ruleset</CodeAnalysisRuleSet>
    <Prefer32Bit>true</Prefer32Bit>
  </PropertyGroup>
  <PropertyGroup Condition="'$(Configuration)|$(Platform)' == 'Release %28Version 1511%29|x64'">
    <OutputPath>bin\x64\Release %28Version 1511%29\</OutputPath>
    <DefineConstants>CODE_ANALYSIS;TRACE;NETFX_CORE;WINDOWS_UWP;CODE_ANALYSIS</DefineConstants>
    <Optimize>true</Optimize>
    <TreatWarningsAsErrors>true</TreatWarningsAsErrors>
    <NoWarn>;2008</NoWarn>
    <NoStdLib>true</NoStdLib>
    <DebugType>pdbonly</DebugType>
    <PlatformTarget>x64</PlatformTarget>
    <RunCodeAnalysis>true</RunCodeAnalysis>
    <UseVSHostingProcess>false</UseVSHostingProcess>
    <ErrorReport>prompt</ErrorReport>
    <CodeAnalysisRuleSet>Microsoft.Windows.Toolkit.SampleApp.ruleset</CodeAnalysisRuleSet>
    <Prefer32Bit>true</Prefer32Bit>
  </PropertyGroup>
  <PropertyGroup Condition="'$(Configuration)|$(Platform)' == 'Release %28Anniversary Update%29|x86'">
    <OutputPath>bin\x86\Release %28Anniversary Update%29\</OutputPath>
    <DefineConstants>CODE_ANALYSIS;TRACE;NETFX_CORE;WINDOWS_UWP;CODE_ANALYSIS</DefineConstants>
    <Optimize>true</Optimize>
    <TreatWarningsAsErrors>true</TreatWarningsAsErrors>
    <NoWarn>;2008</NoWarn>
    <NoStdLib>true</NoStdLib>
    <DebugType>pdbonly</DebugType>
    <PlatformTarget>x86</PlatformTarget>
    <RunCodeAnalysis>true</RunCodeAnalysis>
    <UseVSHostingProcess>false</UseVSHostingProcess>
    <ErrorReport>prompt</ErrorReport>
    <CodeAnalysisRuleSet>Microsoft.Windows.Toolkit.SampleApp.ruleset</CodeAnalysisRuleSet>
    <Prefer32Bit>true</Prefer32Bit>
  </PropertyGroup>
  <PropertyGroup Condition="'$(Configuration)|$(Platform)' == 'Release %28Anniversary Update%29|ARM'">
    <OutputPath>bin\ARM\Release %28Anniversary Update%29\</OutputPath>
    <DefineConstants>CODE_ANALYSIS;TRACE;NETFX_CORE;WINDOWS_UWP;CODE_ANALYSIS</DefineConstants>
    <Optimize>true</Optimize>
    <TreatWarningsAsErrors>true</TreatWarningsAsErrors>
    <NoWarn>;2008</NoWarn>
    <NoStdLib>true</NoStdLib>
    <DebugType>pdbonly</DebugType>
    <PlatformTarget>ARM</PlatformTarget>
    <RunCodeAnalysis>true</RunCodeAnalysis>
    <UseVSHostingProcess>false</UseVSHostingProcess>
    <ErrorReport>prompt</ErrorReport>
    <CodeAnalysisRuleSet>Microsoft.Windows.Toolkit.SampleApp.ruleset</CodeAnalysisRuleSet>
    <Prefer32Bit>true</Prefer32Bit>
  </PropertyGroup>
  <PropertyGroup Condition="'$(Configuration)|$(Platform)' == 'Release %28Anniversary Update%29|x64'">
    <OutputPath>bin\x64\Release %28Anniversary Update%29\</OutputPath>
    <DefineConstants>CODE_ANALYSIS;TRACE;NETFX_CORE;WINDOWS_UWP;CODE_ANALYSIS</DefineConstants>
    <Optimize>true</Optimize>
    <TreatWarningsAsErrors>true</TreatWarningsAsErrors>
    <NoWarn>;2008</NoWarn>
    <NoStdLib>true</NoStdLib>
    <DebugType>pdbonly</DebugType>
    <PlatformTarget>x64</PlatformTarget>
    <RunCodeAnalysis>true</RunCodeAnalysis>
    <UseVSHostingProcess>false</UseVSHostingProcess>
    <ErrorReport>prompt</ErrorReport>
    <CodeAnalysisRuleSet>Microsoft.Windows.Toolkit.SampleApp.ruleset</CodeAnalysisRuleSet>
    <Prefer32Bit>true</Prefer32Bit>
  </PropertyGroup>
  <Import Project="$(MSBuildExtensionsPath)\Microsoft\WindowsXaml\v$(VisualStudioVersion)\Microsoft.Windows.UI.Xaml.CSharp.targets" />
  <!-- To modify your build process, add your task inside one of the targets below and uncomment it.
       Other similar extension points exist, see Microsoft.Common.targets.
  <Target Name="BeforeBuild">
  </Target>
  <Target Name="AfterBuild">
  </Target>
  -->
</Project><|MERGE_RESOLUTION|>--- conflicted
+++ resolved
@@ -109,7 +109,6 @@
   </PropertyGroup>
   <ItemGroup>
     <!-- A reference to the entire .Net Framework and Windows SDK are automatically included -->
-<<<<<<< HEAD
     <Content Include="Assets\NotificationAssets\Cloudy-Square.png" />
     <Content Include="Assets\NotificationAssets\Cloudy.png" />
     <Content Include="Assets\NotificationAssets\Drizzle-Square.png" />
@@ -127,13 +126,11 @@
     <Content Include="Assets\NotificationAssets\Sunny.png" />
     <Content Include="Assets\NotificationAssets\Thunderstorms-Square.png" />
     <Content Include="Assets\NotificationAssets\Thunderstorms.png" />
-=======
     <Content Include="Assets\BadgeLogo.scale-100.png" />
     <Content Include="Assets\BadgeLogo.scale-125.png" />
     <Content Include="Assets\BadgeLogo.scale-150.png" />
     <Content Include="Assets\BadgeLogo.scale-200.png" />
     <Content Include="Assets\BadgeLogo.scale-400.png" />
->>>>>>> 0e3cac69
     <Content Include="Assets\Photos\BigFourSummerHeat.png" />
     <Content Include="Assets\Photos\BisonBadlandsChillin.png" />
     <Content Include="Assets\Photos\ColumbiaRiverGorge.png" />
@@ -215,12 +212,8 @@
     <Content Include="SamplePages\HamburgerMenu\icon.jpg" />
     <Content Include="SamplePages\HeaderedTextBlock\HeaderedTextBlockCode.bind" />
     <Content Include="SamplePages\ImageEx\icon.jpg" />
-<<<<<<< HEAD
-    <Content Include="SamplePages\ImageEx\ImageExCode.txt" />
     <Content Include="SamplePages\WeatherLiveTileAndToast\WeatherLiveTileAndToastCode.txt" />
-=======
     <Content Include="SamplePages\ImageEx\ImageExCode.bind" />
->>>>>>> 0e3cac69
     <Content Include="SamplePages\OffsetBehavior\offsetBehavior.gif" />
     <Content Include="SamplePages\OffsetBehavior\OffsetBehaviorCode.bind" />
     <Content Include="SamplePages\OpacityBehavior\opacityBehavior.gif" />
