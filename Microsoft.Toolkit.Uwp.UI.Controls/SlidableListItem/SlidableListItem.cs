﻿// ******************************************************************
// Copyright (c) Microsoft. All rights reserved.
// This code is licensed under the MIT License (MIT).
// THE CODE IS PROVIDED “AS IS”, WITHOUT WARRANTY OF ANY KIND, EXPRESS OR IMPLIED,
// INCLUDING BUT NOT LIMITED TO THE WARRANTIES OF MERCHANTABILITY,
// FITNESS FOR A PARTICULAR PURPOSE AND NONINFRINGEMENT.
// IN NO EVENT SHALL THE AUTHORS OR COPYRIGHT HOLDERS BE LIABLE FOR ANY CLAIM,
// DAMAGES OR OTHER LIABILITY, WHETHER IN AN ACTION OF CONTRACT,
// TORT OR OTHERWISE, ARISING FROM, OUT OF OR IN CONNECTION WITH
// THE CODE OR THE USE OR OTHER DEALINGS IN THE CODE.
// ******************************************************************
using System;
using System.Windows.Input;
using Microsoft.Toolkit.Uwp.UI.Animations;
using Windows.Devices.Input;
using Windows.Foundation;
using Windows.UI;
using Windows.UI.Xaml;
using Windows.UI.Xaml.Controls;
using Windows.UI.Xaml.Input;
using Windows.UI.Xaml.Media;
using Windows.UI.Xaml.Media.Animation;

namespace Microsoft.Toolkit.Uwp.UI.Controls
{
    /// <summary>
    /// ContentControl providing functionality for sliding left or right to expose functions
    /// </summary>
    [TemplatePart(Name = PartContentGrid, Type = typeof(Grid))]
    [TemplatePart(Name = PartCommandContainer, Type = typeof(Grid))]
    [TemplatePart(Name = PartLeftCommandPanel, Type = typeof(StackPanel))]
    [TemplatePart(Name = PartRightCommandPanel, Type = typeof(StackPanel))]
    public class SlidableListItem : ContentControl
    {
        /// <summary>
        /// Identifies the <see cref="ExtraSwipeThreshold"/> property
        /// </summary>
        public static readonly DependencyProperty ExtraSwipeThresholdProperty =
            DependencyProperty.Register(nameof(ExtraSwipeThreshold), typeof(int), typeof(SlidableListItem), new PropertyMetadata(default(int)));

        /// <summary>
        /// Identifies the <see cref="IsOffsetLimited"/> property
        /// </summary>
        public static readonly DependencyProperty IsOffsetLimitedProperty =
            DependencyProperty.Register(nameof(IsOffsetLimited), typeof(bool), typeof(SlidableListItem), new PropertyMetadata(true));

        /// <summary>
        /// Identifies the <see cref="IsLeftSwipeEnabled"/> property
        /// </summary>
        public static readonly DependencyProperty IsLeftSwipeEnabledProperty =
            DependencyProperty.Register(nameof(IsLeftSwipeEnabled), typeof(bool), typeof(SlidableListItem), new PropertyMetadata(true));

        /// <summary>
        /// Identifies the <see cref="IsRightSwipeEnabled"/> property
        /// </summary>
        public static readonly DependencyProperty IsRightSwipeEnabledProperty =
            DependencyProperty.Register(nameof(IsRightSwipeEnabled), typeof(bool), typeof(SlidableListItem), new PropertyMetadata(true));

        /// <summary>
        /// Identifies the <see cref="ActivationWidth"/> property
        /// </summary>
        public static readonly DependencyProperty ActivationWidthProperty =
            DependencyProperty.Register(nameof(ActivationWidth), typeof(double), typeof(SlidableListItem), new PropertyMetadata(80));

        /// <summary>
        /// Indeifies the <see cref="LeftIcon"/> property
        /// </summary>
        public static readonly DependencyProperty LeftIconProperty =
            DependencyProperty.Register(nameof(LeftIcon), typeof(Symbol), typeof(SlidableListItem), new PropertyMetadata(Symbol.Favorite));

        /// <summary>
        /// Identifies the <see cref="RightIcon"/> property
        /// </summary>
        public static readonly DependencyProperty RightIconProperty =
            DependencyProperty.Register(nameof(RightIcon), typeof(Symbol), typeof(SlidableListItem), new PropertyMetadata(Symbol.Delete));

        /// <summary>
        /// Identifies the <see cref="LeftLabel"/> property
        /// </summary>
        public static readonly DependencyProperty LeftLabelProperty =
            DependencyProperty.Register(nameof(LeftLabel), typeof(string), typeof(SlidableListItem), new PropertyMetadata(string.Empty));

        /// <summary>
        /// Identifies the <see cref="RightLabel"/> property
        /// </summary>
        public static readonly DependencyProperty RightLabelProperty =
            DependencyProperty.Register(nameof(RightLabel), typeof(string), typeof(SlidableListItem), new PropertyMetadata(string.Empty));

        /// <summary>
        /// Identifies the <see cref="LeftForeground"/> property
        /// </summary>
        public static readonly DependencyProperty LeftForegroundProperty =
            DependencyProperty.Register(nameof(LeftForeground), typeof(Brush), typeof(SlidableListItem), new PropertyMetadata(new SolidColorBrush(Colors.White)));

        /// <summary>
        /// Identifies the <see cref="RightForeground"/> property
        /// </summary>
        public static readonly DependencyProperty RightForegroundProperty =
            DependencyProperty.Register(nameof(RightForeground), typeof(Brush), typeof(SlidableListItem), new PropertyMetadata(new SolidColorBrush(Colors.White)));

        /// <summary>
        /// Identifies the <see cref="LeftBackground"/> property
        /// </summary>
        public static readonly DependencyProperty LeftBackgroundProperty =
            DependencyProperty.Register(nameof(LeftBackground), typeof(Brush), typeof(SlidableListItem), new PropertyMetadata(new SolidColorBrush(Colors.LightGray)));

        /// <summary>
        /// Identifies the <see cref="RightBackground"/> property
        /// </summary>
        public static readonly DependencyProperty RightBackgroundProperty =
            DependencyProperty.Register(nameof(RightBackground), typeof(Brush), typeof(SlidableListItem), new PropertyMetadata(new SolidColorBrush(Colors.DarkGray)));

        /// <summary>
        /// Identifies the <see cref="MouseSlidingEnabled"/> property
        /// </summary>
        public static readonly DependencyProperty MouseSlidingEnabledProperty =
            DependencyProperty.Register(nameof(MouseSlidingEnabled), typeof(bool), typeof(SlidableListItem), new PropertyMetadata(false));

        /// <summary>
        /// Identifies the <see cref="LeftCommand"/> property
        /// </summary>
        public static readonly DependencyProperty LeftCommandProperty =
            DependencyProperty.Register(nameof(LeftCommand), typeof(ICommand), typeof(SlidableListItem), new PropertyMetadata(null));

        /// <summary>
        /// Identifies the <see cref="RightCommand"/> property
        /// </summary>
        public static readonly DependencyProperty RightCommandProperty =
            DependencyProperty.Register(nameof(RightCommand), typeof(ICommand), typeof(SlidableListItem), new PropertyMetadata(null));

        /// <summary>
        /// Identifies the <see cref="LeftCommandParameter"/> property
        /// </summary>
        public static readonly DependencyProperty LeftCommandParameterProperty =
            DependencyProperty.Register(nameof(LeftCommandParameter), typeof(object), typeof(SlidableListItem), new PropertyMetadata(null));

        /// <summary>
        /// Identifies the <see cref="RightCommandParameter"/> property
        /// </summary>
        public static readonly DependencyProperty RightCommandParameterProperty =
            DependencyProperty.Register(nameof(RightCommandParameter), typeof(object), typeof(SlidableListItem), new PropertyMetadata(null));

        /// <summary>
        /// Identifies the <see cref="SwipeStatus"/> property
        /// </summary>
        public static readonly DependencyProperty SwipeStatusProperty =
            DependencyProperty.Register(nameof(SwipeStatus), typeof(object), typeof(SlidableListItem), new PropertyMetadata(SwipeStatus.Idle));

        /// <summary>
        /// Identifues the <see cref="IsPointerReleasedOnSwipingHandled"/> property
        /// </summary>
        public static readonly DependencyProperty IsPointerReleasedOnSwipingHandledProperty =
            DependencyProperty.Register("IsPointerReleasedOnSwipingHandled", typeof(bool), typeof(SlidableListItem), new PropertyMetadata(false));

        /// <summary>
        /// Occurs when SwipeStatus has changed
        /// </summary>
        public event TypedEventHandler<SlidableListItem, SwipeStatusChangedEventArgs> SwipeStatusChanged;

        private const string PartContentGrid = "ContentGrid";
        private const string PartCommandContainer = "CommandContainer";
        private const string PartLeftCommandPanel = "LeftCommandPanel";
        private const string PartRightCommandPanel = "RightCommandPanel";
        private const int FinishAnimationDuration = 100;

        private const int SnappedCommandMargin = 20;
        private Grid _contentGrid;
        private CompositeTransform _transform;
        private Grid _commandContainer;
        private CompositeTransform _commandContainerTransform;
        private DoubleAnimation _commandContainerClipTranslateAnimation;
        private StackPanel _leftCommandPanel;
        private CompositeTransform _leftCommandTransform;
        private StackPanel _rightCommandPanel;
        private CompositeTransform _rightCommandTransform;
        private DoubleAnimation _contentAnimation;
        private Storyboard _contentStoryboard;
        private AnimationSet _leftCommandAnimationSet;
        private AnimationSet _rightCommandAnimationSet;

        /// <summary>
        /// Initializes a new instance of the <see cref="SlidableListItem"/> class.
        /// Creates a new instance of <see cref="SlidableListItem"/>
        /// </summary>
        public SlidableListItem()
        {
            DefaultStyleKey = typeof(SlidableListItem);
        }

        /// <summary>
        /// Occurs when the user swipes to the left to activate the right action
        /// </summary>
        public event EventHandler RightCommandRequested;

        /// <summary>
        /// Occurs when the user swipes to the right to activate the left action
        /// </summary>
        public event EventHandler LeftCommandRequested;

        /// <summary>
        /// Invoked whenever application code or internal processes (such as a rebuilding
        /// layout pass) call <see cref="OnApplyTemplate"/>. In simplest terms, this means the method
        /// is called just before a UI element displays in an application. Override this
        /// method to influence the default post-template logic of a class.
        /// </summary>
        protected override void OnApplyTemplate()
        {
            if (_contentGrid != null)
            {
                _contentGrid.PointerReleased -= ContentGrid_PointerReleased;
                _contentGrid.ManipulationStarted -= ContentGrid_ManipulationStarted;
                _contentGrid.ManipulationDelta -= ContentGrid_ManipulationDelta;
                _contentGrid.ManipulationCompleted -= ContentGrid_ManipulationCompleted;
            }

            _contentGrid = GetTemplateChild(PartContentGrid) as Grid;

            if (_contentGrid != null)
            {
                _contentGrid.PointerReleased += ContentGrid_PointerReleased;

                _transform = _contentGrid.RenderTransform as CompositeTransform;
                _contentGrid.ManipulationStarted += ContentGrid_ManipulationStarted;
                _contentGrid.ManipulationDelta += ContentGrid_ManipulationDelta;
                _contentGrid.ManipulationCompleted += ContentGrid_ManipulationCompleted;

<<<<<<< HEAD

                _justFinishedSwiping = false;
=======
                _contentAnimation = new DoubleAnimation();
                Storyboard.SetTarget(_contentAnimation, _transform);
                Storyboard.SetTargetProperty(_contentAnimation, "TranslateX");
                _contentAnimation.To = 0;
                _contentAnimation.Duration = new Duration(TimeSpan.FromMilliseconds(100));

                _contentStoryboard = new Storyboard();
                _contentStoryboard.Children.Add(_contentAnimation);
>>>>>>> 871dc042
            }

            base.OnApplyTemplate();
        }

        private void ContentGrid_PointerReleased(object sender, PointerRoutedEventArgs e)
        {
            if (SwipeStatus != SwipeStatus.Idle && IsPointerReleasedOnSwipingHandled)
            {
                e.Handled = true;
            }
        }

        private void ContentGrid_ManipulationStarted(object sender, ManipulationStartedRoutedEventArgs e)
        {
            if ((!MouseSlidingEnabled && e.PointerDeviceType == PointerDeviceType.Mouse) || (!IsRightSwipeEnabled && !IsLeftSwipeEnabled))
            {
                return;
            }

            if (_contentStoryboard == null)
            {
                _contentAnimation = new DoubleAnimation();
                Storyboard.SetTarget(_contentAnimation, _transform);
                Storyboard.SetTargetProperty(_contentAnimation, "TranslateX");
                _contentAnimation.To = 0;
                _contentAnimation.Duration = new Duration(TimeSpan.FromMilliseconds(FinishAnimationDuration));

                _contentStoryboard = new Storyboard();
                _contentStoryboard.Children.Add(_contentAnimation);
            }

            if (_commandContainer == null)
            {
                _commandContainer = GetTemplateChild(PartCommandContainer) as Grid;
                if (_commandContainer != null)
                {
                    _commandContainer.Background = LeftBackground as SolidColorBrush;
                    _commandContainer.Clip = new RectangleGeometry();
                    _commandContainerTransform = new CompositeTransform();
                    _commandContainer.Clip.Transform = _commandContainerTransform;

                    _commandContainerClipTranslateAnimation = new DoubleAnimation();
                    Storyboard.SetTarget(_commandContainerClipTranslateAnimation, _commandContainerTransform);
                    Storyboard.SetTargetProperty(_commandContainerClipTranslateAnimation, "TranslateX");
                    _commandContainerClipTranslateAnimation.Duration = new Duration(TimeSpan.FromMilliseconds(FinishAnimationDuration));
                    _contentStoryboard.Children.Add(_commandContainerClipTranslateAnimation);
                }
            }

            if (_leftCommandPanel == null)
            {
                _leftCommandPanel = GetTemplateChild(PartLeftCommandPanel) as StackPanel;
                if (_leftCommandPanel != null)
                {
                    _leftCommandTransform = _leftCommandPanel.RenderTransform as CompositeTransform;
                }
            }

            if (_rightCommandPanel == null)
            {
                _rightCommandPanel = GetTemplateChild(PartRightCommandPanel) as StackPanel;
                if (_rightCommandPanel != null)
                {
                    _rightCommandTransform = _rightCommandPanel.RenderTransform as CompositeTransform;
                }
            }

            _contentStoryboard.Stop();
            _commandContainer.Opacity = 0;
            _commandContainerTransform.TranslateX = 0;
            _transform.TranslateX = 0;
            SwipeStatus = SwipeStatus.Starting;
        }

        /// <summary>
        /// Handler for when slide manipulation is complete
        /// </summary>
        private void ContentGrid_ManipulationCompleted(object sender, ManipulationCompletedRoutedEventArgs e)
        {
            if ((!MouseSlidingEnabled && e.PointerDeviceType == PointerDeviceType.Mouse) || (!IsRightSwipeEnabled && !IsLeftSwipeEnabled))
            {
                return;
            }

            var x = _transform.TranslateX;
            _contentAnimation.From = x;
            _commandContainerClipTranslateAnimation.From = 0;
            _commandContainerClipTranslateAnimation.To = -x;
            _contentStoryboard.Begin();

            if (SwipeStatus == SwipeStatus.SwipingPassedLeftThreshold)
            {
                RightCommandRequested?.Invoke(this, new EventArgs());
                RightCommand?.Execute(RightCommandParameter);
            }
            else if (SwipeStatus == SwipeStatus.SwipingPassedRightThreshold)
            {
                LeftCommandRequested?.Invoke(this, new EventArgs());
                LeftCommand?.Execute(LeftCommandParameter);
            }

            Dispatcher.RunAsync(Windows.UI.Core.CoreDispatcherPriority.Normal, () => { SwipeStatus = SwipeStatus.Idle; }).AsTask();
        }

        /// <summary>
        /// Handler for when slide manipulation is underway
        /// </summary>
        private void ContentGrid_ManipulationDelta(object sender, ManipulationDeltaRoutedEventArgs e)
        {
            if (SwipeStatus == SwipeStatus.Idle)
            {
                return;
            }

            var newTranslationX = _transform.TranslateX + e.Delta.Translation.X;
            bool swipingInDisabledArea = false;
            SwipeStatus newSwipeStatus = SwipeStatus.Idle;

            if (newTranslationX > 0)
            {
                // Swiping from left to right
                if (!IsRightSwipeEnabled)
                {
                    // If swipe is not enabled, only allow swipe a very short distance
                    if (newTranslationX > 0)
                    {
                        swipingInDisabledArea = true;
                        newSwipeStatus = SwipeStatus.DisabledSwipingToRight;
                    }

                    if (newTranslationX > 16)
                    {
                        newTranslationX = 16;
                    }
                }
                else if (IsOffsetLimited)
                {
                    // If offset is limited, there will be a limit how much swipe is possible.
                    // This will be the value of the command panel plus some threshold.
                    // This value can't be less than the ActivationWidth.
                    var swipeThreshold = _leftCommandPanel.ActualWidth + ExtraSwipeThreshold;
                    if (swipeThreshold < ActivationWidth)
                    {
                        swipeThreshold = ActivationWidth;
                    }

                    if (Math.Abs(newTranslationX) > swipeThreshold)
                    {
                        newTranslationX = swipeThreshold;
                    }
                }

                // Don't allow swiping more than almost the whole content grid width
                // (doing this will cause the control to change size).
                if (newTranslationX > (_contentGrid.ActualWidth - 4))
                {
                    newTranslationX = _contentGrid.ActualWidth - 4;
                }
            }
            else
            {
                // Swiping from right to left
                if (!IsLeftSwipeEnabled)
                {
                    // If swipe is not enabled, only allow swipe a very short distance
                    if (newTranslationX < 0)
                    {
                        swipingInDisabledArea = true;
                        newSwipeStatus = SwipeStatus.DisabledSwipingToLeft;
                    }

                    if (newTranslationX < -16)
                    {
                        newTranslationX = -16;
                    }
                }
                else if (IsOffsetLimited)
                {
                    // If offset is limited, there will be a limit how much swipe is possible.
                    // This will be the value of the command panel plus some threshold.
                    // This value can't be less than the ActivationWidth.
                    var swipeThreshold = _rightCommandPanel.ActualWidth + ExtraSwipeThreshold;
                    if (swipeThreshold < ActivationWidth)
                    {
                        swipeThreshold = ActivationWidth;
                    }

                    if (Math.Abs(newTranslationX) > swipeThreshold)
                    {
                        newTranslationX = -swipeThreshold;
                    }
                }

                // Don't allow swiping more than almost the whole content grid width
                // (doing this will cause the control to change size).
                if (newTranslationX < -(_contentGrid.ActualWidth - 4))
                {
                    newTranslationX = -(_contentGrid.ActualWidth - 4);
                }
            }

            bool hasPassedThreshold = !swipingInDisabledArea && Math.Abs(newTranslationX) >= ActivationWidth;

            if (swipingInDisabledArea)
            {
                // Don't show any command if swiping in disabled area.
                _commandContainer.Opacity = 0;
                _leftCommandPanel.Opacity = 0;
                _rightCommandPanel.Opacity = 0;
            }
            else if (newTranslationX > 0)
            {
                // If swiping from left to right, show left command panel.
                _rightCommandPanel.Opacity = 0;

                _commandContainer.Background = LeftBackground as SolidColorBrush;
                _commandContainer.Opacity = 1;
                _leftCommandPanel.Opacity = 1;

                _commandContainer.Clip.Rect = new Windows.Foundation.Rect(0, 0, newTranslationX, _commandContainer.ActualHeight);

                if (newTranslationX < ActivationWidth)
                {
                    _leftCommandAnimationSet?.Stop();
                    _leftCommandPanel.RenderTransform = _leftCommandTransform;
                    _leftCommandTransform.TranslateX = newTranslationX / 2;

                    newSwipeStatus = SwipeStatus.SwipingToRightThreshold;
                }
                else
                {
                    if (SwipeStatus == SwipeStatus.SwipingToRightThreshold)
                    {
                        // The control was just put below the threshold.
                        // Run an animation to put the text and icon
                        // in the correct position.
                        _leftCommandAnimationSet = _leftCommandPanel.Offset((float)(SnappedCommandMargin - _leftCommandTransform.TranslateX));
                        _leftCommandAnimationSet.Start();
                    }
                    else if (SwipeStatus != SwipeStatus.SwipingPassedRightThreshold)
                    {
                        // This will cover extrem cases when previous state wasn't
                        // below threshold.
                        _leftCommandAnimationSet?.Stop();
                        _leftCommandPanel.RenderTransform = _leftCommandTransform;
                        _leftCommandTransform.TranslateX = SnappedCommandMargin;
                    }

                    newSwipeStatus = SwipeStatus.SwipingPassedRightThreshold;
                }
            }
            else
            {
                // If swiping from right to left, show right command panel.
                _leftCommandPanel.Opacity = 0;

                _commandContainer.Background = RightBackground as SolidColorBrush;
                _commandContainer.Opacity = 1;
                _rightCommandPanel.Opacity = 1;

                _commandContainer.Clip.Rect = new Windows.Foundation.Rect(_commandContainer.ActualWidth + newTranslationX, 0, -newTranslationX, _commandContainer.ActualHeight);

                if (-newTranslationX < ActivationWidth)
                {
                    _rightCommandAnimationSet?.Stop();
                    _rightCommandPanel.RenderTransform = _rightCommandTransform;
                    _rightCommandTransform.TranslateX = newTranslationX / 2;

                    newSwipeStatus = SwipeStatus.SwipingToLeftThreshold;
                }
                else
                {
                    if (SwipeStatus == SwipeStatus.SwipingToLeftThreshold)
                    {
                        // The control was just put below the threshold.
                        // Run an animation to put the text and icon
                        // in the correct position.
                        _rightCommandAnimationSet = _rightCommandPanel.Offset((float)(-SnappedCommandMargin - _rightCommandTransform.TranslateX));
                        _rightCommandAnimationSet.Start();
                    }
                    else if (SwipeStatus != SwipeStatus.SwipingPassedLeftThreshold)
                    {
                        // This will cover extrem cases when previous state wasn't
                        // below threshold.
                        _rightCommandAnimationSet?.Stop();
                        _rightCommandPanel.RenderTransform = _rightCommandTransform;
                        _rightCommandTransform.TranslateX = -SnappedCommandMargin;
                    }

                    newSwipeStatus = SwipeStatus.SwipingPassedLeftThreshold;
                }
            }

            _transform.TranslateX = newTranslationX;
            SwipeStatus = newSwipeStatus;
        }

        /// <summary>
        /// Gets or sets the amount of extra pixels for swipe threshold when <see cref="IsOffsetLimited"/> is enabled.
        /// </summary>
        public int ExtraSwipeThreshold
        {
            get { return (int)GetValue(ExtraSwipeThresholdProperty); }
            set { SetValue(ExtraSwipeThresholdProperty, value); }
        }

        /// <summary>
        /// Gets or sets a value indicating whether maximum swipe offset is limited or not.
        /// </summary>
        public bool IsOffsetLimited
        {
            get { return (bool)GetValue(IsOffsetLimitedProperty); }
            set { SetValue(IsOffsetLimitedProperty, value); }
        }

        /// <summary>
        /// Gets or sets a value indicating whether swiping left is enabled or not.
        /// </summary>
        public bool IsLeftSwipeEnabled
        {
            get { return (bool)GetValue(IsLeftSwipeEnabledProperty); }
            set { SetValue(IsLeftSwipeEnabledProperty, value); }
        }

        /// <summary>
        /// Gets or sets a value indicating whether swiping right is enabled or not.
        /// </summary>
        public bool IsRightSwipeEnabled
        {
            get { return (bool)GetValue(IsRightSwipeEnabledProperty); }
            set { SetValue(IsRightSwipeEnabledProperty, value); }
        }

        /// <summary>
        /// Gets or sets the amount of pixels the content needs to be swiped for an
        /// action to be requested
        /// </summary>
        public double ActivationWidth
        {
            get { return (double)GetValue(ActivationWidthProperty); }
            set { SetValue(ActivationWidthProperty, value); }
        }

        /// <summary>
        /// Gets or sets the left icon symbol
        /// </summary>
        public Symbol LeftIcon
        {
            get { return (Symbol)GetValue(LeftIconProperty); }
            set { SetValue(LeftIconProperty, value); }
        }

        /// <summary>
        /// Gets or sets the right icon symbol
        /// </summary>
        public Symbol RightIcon
        {
            get { return (Symbol)GetValue(RightIconProperty); }
            set { SetValue(RightIconProperty, value); }
        }

        /// <summary>
        /// Gets or sets the left label
        /// </summary>
        public string LeftLabel
        {
            get { return (string)GetValue(LeftLabelProperty); }
            set { SetValue(LeftLabelProperty, value); }
        }

        /// <summary>
        /// Gets or sets the right label
        /// </summary>
        public string RightLabel
        {
            get { return (string)GetValue(RightLabelProperty); }
            set { SetValue(RightLabelProperty, value); }
        }

        /// <summary>
        /// Gets or sets the left foreground color
        /// </summary>
        public Brush LeftForeground
        {
            get { return (Brush)GetValue(LeftForegroundProperty); }
            set { SetValue(LeftForegroundProperty, value); }
        }

        /// <summary>
        /// Gets or sets the right foreground color
        /// </summary>
        public Brush RightForeground
        {
            get { return (Brush)GetValue(RightForegroundProperty); }
            set { SetValue(RightForegroundProperty, value); }
        }

        /// <summary>
        /// Gets or sets the left background color
        /// </summary>
        public Brush LeftBackground
        {
            get { return (Brush)GetValue(LeftBackgroundProperty); }
            set { SetValue(LeftBackgroundProperty, value); }
        }

        /// <summary>
        /// Gets or sets the right background color
        /// </summary>
        public Brush RightBackground
        {
            get { return (Brush)GetValue(RightBackgroundProperty); }
            set { SetValue(RightBackgroundProperty, value); }
        }

        /// <summary>
        /// Gets or sets a value indicating whether it has the ability to slide the control with the mouse. False by default
        /// </summary>
        public bool MouseSlidingEnabled
        {
            get { return (bool)GetValue(MouseSlidingEnabledProperty); }
            set { SetValue(MouseSlidingEnabledProperty, value); }
        }

        /// <summary>
        /// Gets or sets the ICommand for left command request
        /// </summary>
        public ICommand LeftCommand
        {
            get
            {
                return (ICommand)GetValue(LeftCommandProperty);
            }

            set
            {
                SetValue(LeftCommandProperty, value);
            }
        }

        /// <summary>
        /// Gets or sets the ICommand for right command request
        /// </summary>
        public ICommand RightCommand
        {
            get
            {
                return (ICommand)GetValue(RightCommandProperty);
            }

            set
            {
                SetValue(RightCommandProperty, value);
            }
        }

        /// <summary>
        /// Gets or sets the CommandParameter for left command request
        /// </summary>
        public object LeftCommandParameter
        {
            get
            {
                return GetValue(LeftCommandParameterProperty);
            }

            set
            {
                SetValue(LeftCommandParameterProperty, value);
            }
        }

        /// <summary>
        /// Gets or sets the CommandParameter for right command request
        /// </summary>
        public object RightCommandParameter
        {
            get
            {
                return GetValue(RightCommandParameterProperty);
            }

            set
            {
                SetValue(RightCommandParameterProperty, value);
            }
        }

        /// <summary>
        /// Gets the SwipeStatus for current swipe status
        /// </summary>
        public SwipeStatus SwipeStatus
        {
            get
            {
                return (SwipeStatus)GetValue(SwipeStatusProperty);
            }

            private set
            {
                var oldValue = SwipeStatus;

                if (value != oldValue)
                {
                    SetValue(SwipeStatusProperty, value);

                    var eventArguments = new SwipeStatusChangedEventArgs()
                    {
                        OldValue = oldValue,
                        NewValue = value
                    };

                    SwipeStatusChanged?.Invoke(this, eventArguments);
                }
            }
        }

        /// <summary>
        /// Gets or sets a value indicating whether the PointerReleased event is handled when swiping.
        /// Set this to <value>true</value> to prevent ItemClicked or selection to occur when swiping in a <see cref="ListView"/>
        /// </summary>
        public bool IsPointerReleasedOnSwipingHandled
        {
            get { return (bool)GetValue(IsPointerReleasedOnSwipingHandledProperty); }
            set { SetValue(IsPointerReleasedOnSwipingHandledProperty, value); }
        }
    }
}<|MERGE_RESOLUTION|>--- conflicted
+++ resolved
@@ -224,10 +224,6 @@
                 _contentGrid.ManipulationDelta += ContentGrid_ManipulationDelta;
                 _contentGrid.ManipulationCompleted += ContentGrid_ManipulationCompleted;
 
-<<<<<<< HEAD
-
-                _justFinishedSwiping = false;
-=======
                 _contentAnimation = new DoubleAnimation();
                 Storyboard.SetTarget(_contentAnimation, _transform);
                 Storyboard.SetTargetProperty(_contentAnimation, "TranslateX");
@@ -236,7 +232,6 @@
 
                 _contentStoryboard = new Storyboard();
                 _contentStoryboard.Children.Add(_contentAnimation);
->>>>>>> 871dc042
             }
 
             base.OnApplyTemplate();
