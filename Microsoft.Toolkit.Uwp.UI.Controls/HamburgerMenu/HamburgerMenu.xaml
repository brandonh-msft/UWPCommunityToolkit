﻿<ResourceDictionary
    xmlns="http://schemas.microsoft.com/winfx/2006/xaml/presentation" 
    xmlns:x="http://schemas.microsoft.com/winfx/2006/xaml"
    xmlns:local="using:Microsoft.Toolkit.Uwp.UI.Controls">

    <Style TargetType="local:HamburgerMenu">
        <Setter Property="HamburgerMenuTemplate">
            <Setter.Value>
                <DataTemplate>
                    <FontIcon FontFamily="Segoe MDL2 Assets" 
                              Glyph="&#xE700;"/>
                </DataTemplate>
            </Setter.Value>
        </Setter>
        <Setter Property="Template">
            <Setter.Value>
                <ControlTemplate TargetType="local:HamburgerMenu">
                    <Grid>
<<<<<<< HEAD
                        <SplitView x:Name="MainSplitView" 
                                   IsTabStop="False"
                                   OpenPaneLength="{TemplateBinding OpenPaneLength}" 
                                   PanePlacement="{TemplateBinding PanePlacement}" 
                                   DisplayMode="{TemplateBinding DisplayMode}" 
                                   CompactPaneLength="{TemplateBinding CompactPaneLength}" 
                                   PaneBackground="{TemplateBinding PaneBackground}" 
                                   IsPaneOpen="{TemplateBinding IsPaneOpen}">
=======
                        <SplitView x:Name="MainSplitView" OpenPaneLength="{TemplateBinding OpenPaneLength}" 
                               PanePlacement="{TemplateBinding PanePlacement}" DisplayMode="{TemplateBinding DisplayMode}" 
                               CompactPaneLength="{TemplateBinding CompactPaneLength}" PaneBackground="{TemplateBinding PaneBackground}" 
                               IsPaneOpen="{Binding IsPaneOpen, Mode=TwoWay, RelativeSource={RelativeSource TemplatedParent}}">
>>>>>>> 0d908b2d
                            <SplitView.Pane>
                                <Grid x:Name="PaneGrid">
                                    <Grid.RowDefinitions>
                                        <RowDefinition Height="Auto" />
                                        <RowDefinition />
                                        <RowDefinition Height="Auto" />
                                    </Grid.RowDefinitions>
                                    <Grid Grid.Row="0" Height="{TemplateBinding HamburgerHeight}" />
                                    <ListView Grid.Row="1" 
                                              TabIndex="1"
                                              AutomationProperties.Name="Menu items"
                                              SelectionMode="Single" 
                                              Name="ButtonsListView" 
                                              ItemsSource="{TemplateBinding ItemsSource}" 
                                              ItemTemplate="{TemplateBinding ItemTemplate}" 
                                              IsItemClickEnabled="True"
                                              Width="{TemplateBinding OpenPaneLength}">
                                        <ListView.ItemContainerStyle>
                                            <Style TargetType="ListViewItem">
                                                <Setter Property="Padding" Value="0" />
                                            </Style>
                                        </ListView.ItemContainerStyle>
                                    </ListView>

                                    <Grid Grid.Row="2" Visibility="{TemplateBinding OptionsVisibility}">
                                        <Grid.RowDefinitions>
                                            <RowDefinition Height="Auto" />
                                            <RowDefinition />
                                        </Grid.RowDefinitions>

                                        <ListView Grid.Row="1" 
                                                  TabIndex="2"
                                                  Name="OptionsListView" 
                                                  AutomationProperties.Name="Option items"
                                                  ItemsSource="{TemplateBinding OptionsItemsSource}" 
                                                  ItemTemplate="{TemplateBinding OptionsItemTemplate}" 
                                                  IsItemClickEnabled="True"
                                                  Width="{TemplateBinding OpenPaneLength}" 
                                                  VerticalAlignment="Bottom">
                                            <ListView.ItemContainerStyle>
                                                <Style TargetType="ListViewItem">
                                                    <Setter Property="Padding" Value="0" />
                                                </Style>
                                            </ListView.ItemContainerStyle>
                                        </ListView>
                                    </Grid>

                                </Grid>
                            </SplitView.Pane>
                            <ContentPresenter 
                                AutomationProperties.Name="Content"
                                Content="{TemplateBinding Content}" 
                                x:Name="ContentPart" />
                        </SplitView>
                        <Button Name="HamburgerButton" 
                                TabIndex="0"
                                AutomationProperties.Name="Main button"
                                Padding="0" 
                                Width="{TemplateBinding HamburgerWidth}" 
                                Height="{TemplateBinding HamburgerHeight}" 
                                BorderThickness="0" 
                                VerticalAlignment="Top" 
                                Background="Transparent">
                            <ContentControl 
                                            IsTabStop="False"
                                            ContentTemplate="{TemplateBinding HamburgerMenuTemplate}"
                                            Margin="{TemplateBinding HamburgerMargin}"
                                            Foreground="{TemplateBinding Foreground}"/>
                        </Button>
                    </Grid>
                </ControlTemplate>
            </Setter.Value>
        </Setter>
    </Style>
</ResourceDictionary><|MERGE_RESOLUTION|>--- conflicted
+++ resolved
@@ -16,21 +16,13 @@
             <Setter.Value>
                 <ControlTemplate TargetType="local:HamburgerMenu">
                     <Grid>
-<<<<<<< HEAD
                         <SplitView x:Name="MainSplitView" 
-                                   IsTabStop="False"
                                    OpenPaneLength="{TemplateBinding OpenPaneLength}" 
                                    PanePlacement="{TemplateBinding PanePlacement}" 
                                    DisplayMode="{TemplateBinding DisplayMode}" 
                                    CompactPaneLength="{TemplateBinding CompactPaneLength}" 
                                    PaneBackground="{TemplateBinding PaneBackground}" 
-                                   IsPaneOpen="{TemplateBinding IsPaneOpen}">
-=======
-                        <SplitView x:Name="MainSplitView" OpenPaneLength="{TemplateBinding OpenPaneLength}" 
-                               PanePlacement="{TemplateBinding PanePlacement}" DisplayMode="{TemplateBinding DisplayMode}" 
-                               CompactPaneLength="{TemplateBinding CompactPaneLength}" PaneBackground="{TemplateBinding PaneBackground}" 
-                               IsPaneOpen="{Binding IsPaneOpen, Mode=TwoWay, RelativeSource={RelativeSource TemplatedParent}}">
->>>>>>> 0d908b2d
+                                   IsPaneOpen="{Binding IsPaneOpen, Mode=TwoWay, RelativeSource={RelativeSource TemplatedParent}}">
                             <SplitView.Pane>
                                 <Grid x:Name="PaneGrid">
                                     <Grid.RowDefinitions>
