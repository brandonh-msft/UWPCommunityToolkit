--- conflicted
+++ resolved
@@ -116,21 +116,20 @@
         "Icon": "/SamplePages/DropShadowPanel/DropShadowPanel.png"
       },
       {
-<<<<<<< HEAD
         "Name": "Loading",
         "Type": "LoadingPage",
         "About": "Loading control helps to show any xaml content with animation to the user while the app is doing some calculation.",
         "CodeUrl": "https://github.com/Microsoft/UWPCommunityToolkit/tree/master/Microsoft.Toolkit.Uwp.UI.Controls/Loading",
         "XamlCodeFile": "LoadingCode.bind",
         "Icon": "/SamplePages/Loading/Loading.png"
-=======
+      },
+      {
         "Name": "TextBoxMask",
         "Type": "TextBoxMaskPage",
         "About": "TextBox Mask property allows a user to more easily enter fixed width text in TextBox control where you would like them to enter the data in a certain format",
         "CodeUrl": "https://github.com/Microsoft/UWPCommunityToolkit/tree/master/Microsoft.Toolkit.Uwp.UI.Controls/TextBoxMask",
         "XamlCodeFile": "TextBoxMask.bind",
         "Icon": "/SamplePages/TextBoxMask/TextBoxMask.png"
->>>>>>> 0c111c24
       }
     ]
   },
