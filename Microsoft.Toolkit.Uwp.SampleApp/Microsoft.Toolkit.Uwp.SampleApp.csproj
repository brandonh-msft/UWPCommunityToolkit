--- conflicted
+++ resolved
@@ -328,11 +328,8 @@
     <Content Include="SamplePages\PrintHelper\PrintHelperCode.bind" />
     <Content Include="SamplePages\SystemInformation\SystemInformationCode.bind" />
     <Content Include="SamplePages\DispatcherHelper\DispatcherHelperCode.bind" />
-<<<<<<< HEAD
     <Content Include="SamplePages\ReorderGridAnimation\ReorderGrid.bind" />
-=======
     <Content Include="SamplePages\TextBoxMask\TextBoxMask.bind" />
->>>>>>> 3fd99d25
   </ItemGroup>
   <ItemGroup>
     <Compile Include="App.xaml.cs">
