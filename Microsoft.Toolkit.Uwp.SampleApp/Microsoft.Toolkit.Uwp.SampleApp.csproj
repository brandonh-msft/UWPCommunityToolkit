--- conflicted
+++ resolved
@@ -338,11 +338,8 @@
     <Content Include="SamplePages\SurfaceDialTextboxHelper\SurfaceDialTextboxHelperCode.bind">
       <SubType>Designer</SubType>
     </Content>
-<<<<<<< HEAD
     <Content Include="SamplePages\WrapPanel\WrapPanel.bind" />
-=======
     <Content Include="SamplePages\MasterDetailsView\MasterDetailsViewCode.bind" />
->>>>>>> c767ca22
   </ItemGroup>
   <ItemGroup>
     <Compile Include="App.xaml.cs">
